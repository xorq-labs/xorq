import pyarrow as pa

import xorq as xo
from xorq.backends.pyiceberg.tests.conftest import QUOTES_TABLE_NAME
from xorq.caching import SourceStorage
from xorq.tests.util import assert_frame_equal


def test_into_backend(iceberg_con, trades_df):
    con = xo.connect()
    t = con.create_table("trades", trades_df)
    expr = t.select(t.symbol, t.price, t.volume).into_backend(
        iceberg_con, "xorq_trades"
    )

    expected = trades_df[["symbol", "price", "volume"]]

    actual = expr.execute()

    assert_frame_equal(actual, expected)


def test_out_into_backend(quotes_table, quotes_df):
    con = xo.connect()
    expr = quotes_table.select("symbol", "bid").into_backend(con, name="iceberg_quotes")
    expected = quotes_df[["symbol", "bid"]]
    actual = expr.execute()

    assert_frame_equal(actual, expected)


def test_caching(iceberg_con, quotes_table):
    storage = SourceStorage(source=iceberg_con)
    uncached_expr = quotes_table.select("symbol", "bid").filter(xo._.symbol == "GOOGL")
    expr = uncached_expr.cache(storage)

    assert not storage.exists(uncached_expr)
    assert not expr.execute().empty
    assert storage.exists(uncached_expr)


<<<<<<< HEAD
def test_upsert(iceberg_con, quotes_table):
    arrow_schema = pa.schema(
        [
            pa.field("city", pa.string(), nullable=False),
            pa.field("inhabitants", pa.int32(), nullable=False),
        ]
    )

    df = pa.Table.from_pylist(
        [
            {"city": "Amsterdam", "inhabitants": 921402},
            {"city": "San Francisco", "inhabitants": 808988},
            {"city": "Drachten", "inhabitants": 45019},
            {"city": "Paris", "inhabitants": 2103000},
        ],
        schema=arrow_schema,
    )

    table = iceberg_con.create_table("cities", df)
    before = table.execute()

    df = pa.Table.from_pylist(
        [
            {"city": "Drachten", "inhabitants": 45505},
            {"city": "Berlin", "inhabitants": 3432000},
            {"city": "Paris", "inhabitants": 2103000},
        ],
        schema=arrow_schema,
    )

    table = iceberg_con.upsert("cities", df, join_cols=["city"])
    after = table.execute()

    assert not before.equals(after)
    actual = after.set_index("city").to_dict()["inhabitants"]

    assert "Berlin" in actual
    assert actual["Drachten"] == 45505
=======
def test_list_snapshots(iceberg_con):
    actual = iceberg_con.list_snapshots()
    assert isinstance(actual, dict)


def test_filter_by_snapshot_simple(iceberg_con):
    lookup = iceberg_con.list_snapshots()
    first, *_ = lookup[QUOTES_TABLE_NAME]

    table = iceberg_con.table(QUOTES_TABLE_NAME, snapshot_id=first)
    assert not table.execute().empty


def test_filter_by_snapshot(iceberg_con, quotes_df):
    table_name = "double_quotes"
    iceberg_con.create_table(table_name, quotes_df)
    quotes_double_bid = quotes_df.assign(bid=quotes_df.bid * 2)
    iceberg_con.insert(table_name, quotes_double_bid)
    lookup = iceberg_con.list_snapshots()
    first_id, second_id = lookup[table_name]

    first = iceberg_con.table(table_name, snapshot_id=first_id).execute()
    actual = iceberg_con.table(table_name, snapshot_id=second_id).execute()

    assert not first["bid"].equals(actual["bid"])
>>>>>>> 4a62540a
<|MERGE_RESOLUTION|>--- conflicted
+++ resolved
@@ -39,7 +39,6 @@
     assert storage.exists(uncached_expr)
 
 
-<<<<<<< HEAD
 def test_upsert(iceberg_con, quotes_table):
     arrow_schema = pa.schema(
         [
@@ -78,7 +77,8 @@
 
     assert "Berlin" in actual
     assert actual["Drachten"] == 45505
-=======
+
+
 def test_list_snapshots(iceberg_con):
     actual = iceberg_con.list_snapshots()
     assert isinstance(actual, dict)
@@ -103,5 +103,4 @@
     first = iceberg_con.table(table_name, snapshot_id=first_id).execute()
     actual = iceberg_con.table(table_name, snapshot_id=second_id).execute()
 
-    assert not first["bid"].equals(actual["bid"])
->>>>>>> 4a62540a
+    assert not first["bid"].equals(actual["bid"])