name: ci-test-install

on:
  push:
    # Skip the backend suite if all changes are docs
    paths-ignore:
      - "docs/**"
      - "**/*.md"
      - "**/*.qmd"
      - "*.md"
      - "codecov.yml"
      - ".envrc"
    branches:
      - main
      - master
    tags:
      - '*'
  pull_request:
  workflow_dispatch:

permissions:
  contents: read

jobs:
  test-installation:
    name: Test installation on ${{ matrix.os }} with Python ${{ matrix.python-version }}
    runs-on: ${{ matrix.os }}

    strategy:
      fail-fast: false
      matrix:
        include:
          - os: ubuntu-latest
            python-version: "3.10"
          - os: ubuntu-latest
            python-version: "3.11"
          - os: ubuntu-latest
            python-version: "3.12"
          - os: ubuntu-latest
            python-version: "3.13"
          - os: windows-latest
            python-version: "3.13"
          - os: macos-latest
            python-version: "3.13"

    steps:
      - uses: actions/checkout@v4

      - name: Set up Python ${{ matrix.python-version }}
        uses: actions/setup-python@v5
        with:
          python-version: ${{ matrix.python-version }}

      - name: Install uv
        uses: astral-sh/setup-uv@v6
        with:
          enable-cache: true

      - name: Install PostgreSQL on macOS
<<<<<<< HEAD
=======
        # https://stackoverflow.com/a/78269163
>>>>>>> 2595ef5a
        if: runner.os == "macOS"
        run: |
          brew install postgresql@16
          brew link postgresql@16

<<<<<<< HEAD
=======
      - name: Add PostgreSQL binaries to PATH
        # https://stackoverflow.com/a/78269163
        shell: bash
        run: |
          if [ "$RUNNER_OS" == "Windows" ]; then
            echo "$PGBIN" >> $GITHUB_PATH
          elif [ "$RUNNER_OS" == "Linux" ]; then
            echo "$(pg_config --bindir)" >> $GITHUB_PATH
          fi

>>>>>>> 2595ef5a
      - name: Get package extras
        id: get-extras
        shell: bash
        run: |
          python -c "
          import configparser
          import json
          import os
          try:
              config = configparser.ConfigParser()
              config.read('setup.cfg')
              extras = list(config['options.extras_require'].keys())
          except:
              try:
                  import tomllib
                  with open('pyproject.toml', 'rb') as f:
                      data = tomllib.load(f)
                  extras = list(data.get('project', {}).get('optional-dependencies', {}).keys())
              except:
                  extras = []

          extras_json = json.dumps(extras)
          print(f'extras={extras_json}')
          with open(os.environ['GITHUB_OUTPUT'], 'a') as f:
              f.write(f'extras={extras_json}\n')
          "

      - name: Build package
        run: uv build

      - name: Get wheel filename
        id: wheel-name
        shell: bash
        run: |
          wheel_file=$(ls dist/*.whl | head -1)
          echo "wheel_file=$wheel_file" >> $GITHUB_OUTPUT
          echo "Found wheel: $wheel_file"

      - name: Test installation from wheel and source distribution
        shell: bash
        run: |
          # Test wheel installation
          python -m venv .venv-wheel
          if [ "$RUNNER_OS" == "Windows" ]; then
            source .venv-wheel/Scripts/activate
          else
            source .venv-wheel/bin/activate
          fi
          
          python -m pip install --upgrade pip
          python -m pip install dist/*.whl
          
          # Test basic import and version in separate directory
          mkdir -p test-wheel && cd test-wheel
          python -c "import pathlib; print(f'Current working directory: {pathlib.Path.cwd()}')"
          python -c "import xorq; print(f'Successfully imported {xorq.__name__} version {xorq.__version__}')"
          cd ..
          deactivate
          
          # Test source distribution installation
          python -m venv .venv-sdist
          if [ "$RUNNER_OS" == "Windows" ]; then
            source .venv-sdist/Scripts/activate
          else
            source .venv-sdist/bin/activate
          fi
          
          python -m pip install --upgrade pip
          python -m pip install dist/*.tar.gz
          python -c "import xorq; print(f'Successfully installed xorq {xorq.__version__} from source distribution')"
          deactivate

      - name: Test extras installation from wheel
        shell: bash
        run: |
          extras='${{ steps.get-extras.outputs.extras }}'
          wheel_file='${{ steps.wheel-name.outputs.wheel_file }}'
          
          echo "Testing extras: $extras"
          echo "Using wheel: $wheel_file"
          
          # Test each extra from the wheel file
          python -c "
          import json
          import subprocess
          import sys
          import os
          
          extras = json.loads('$extras')
          wheel_file = '$wheel_file'
          
          if not extras:
              print('No extras found to test')
              sys.exit(0)
          
          for extra in extras:
              print(f'Testing extra: {extra}')
              try:
                  # Create fresh venv for each extra
                  venv_name = f'.venv-extra-{extra}'
                  subprocess.run([sys.executable, '-m', 'venv', venv_name], check=True)
                  
                  # Determine activation script path
                  if os.name == 'nt':  # Windows
                      pip_path = os.path.join(venv_name, 'Scripts', 'pip')
                      python_path = os.path.join(venv_name, 'Scripts', 'python')
                  else:  # Unix-like
                      pip_path = os.path.join(venv_name, 'bin', 'pip')
                      python_path = os.path.join(venv_name, 'bin', 'python')
                  
                  # Install package with extra from wheel
                  subprocess.run([python_path, '-m', 'pip', 'install', '--upgrade', 'pip'], check=True)
                  subprocess.run([pip_path, 'install', f'{wheel_file}[{extra}]'], check=True)
                  
                  # Test import
                  subprocess.run([python_path, '-c', 'import xorq'], check=True)
                  print(f'Successfully tested extra: {extra}')
                  
              except subprocess.CalledProcessError as e:
                  print(f'Failed to test extra {extra}: {e}')
                  sys.exit(1)
          "<|MERGE_RESOLUTION|>--- conflicted
+++ resolved
@@ -57,17 +57,12 @@
           enable-cache: true
 
       - name: Install PostgreSQL on macOS
-<<<<<<< HEAD
-=======
         # https://stackoverflow.com/a/78269163
->>>>>>> 2595ef5a
-        if: runner.os == "macOS"
+        if: runner.os == 'macOS'
         run: |
           brew install postgresql@16
           brew link postgresql@16
 
-<<<<<<< HEAD
-=======
       - name: Add PostgreSQL binaries to PATH
         # https://stackoverflow.com/a/78269163
         shell: bash
@@ -78,7 +73,6 @@
             echo "$(pg_config --bindir)" >> $GITHUB_PATH
           fi
 
->>>>>>> 2595ef5a
       - name: Get package extras
         id: get-extras
         shell: bash
